--- conflicted
+++ resolved
@@ -1,5 +1,2 @@
-<<<<<<< HEAD
-## End to End Machine Learning project
-=======
-## End to End Machine Learning Projects
->>>>>>> cfa574ec
+
+## End to End Machine Learning Projects